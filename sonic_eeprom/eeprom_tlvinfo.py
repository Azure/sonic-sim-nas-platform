#! /usr/bin/python
# Copyright 2012 Cumulus Networks LLC, all rights reserved

#############################################################################
# Base eeprom class containing the main logic for reading, writing, and
# setting the eeprom.  The format definition is a list of tuples of:
# ('data name', 'data type', 'size in bytes')
# data type is one of 's', 'C', and 'x' (string, char, and ignore)
# 'burn' as a data name indicates the corresponding number of bytes are to
# be ignored

from __future__ import print_function

try:
    import exceptions              # Python 2
except ImportError:
    import builtins as exceptions  # Python 3
try:
    import binascii
    import optparse
    import os
    import sys
<<<<<<< HEAD
    from . import eeprom_base    # Dot module supports both Python 2 and Python 3 using explicit relative import methods
=======
    import eeprom_base
>>>>>>> 579bfdeb
    import redis
except ImportError as e:
    raise ImportError (str(e) + "- required module not found")

STATE_DB_INDEX = 6

#
# TlvInfo Format - This eeprom format was defined by Cumulus Networks
# and can be found here:
#
#
class TlvInfoDecoder(eeprom_base.EepromDecoder):

    # Header Field Constants
    _TLV_INFO_ID_STRING         = "TlvInfo\x00"
    _TLV_INFO_VERSION           = 0x01
    _TLV_INFO_HDR_LEN           = 11
    _TLV_INFO_MAX_LEN           = 2048
    _TLV_TOTAL_LEN_MAX          = _TLV_INFO_MAX_LEN - _TLV_INFO_HDR_LEN
    _TLV_HDR_ENABLED            = 1

    # The Undefined TLV Type
    _TLV_CODE_UNDEFINED         = 0xFC

    # Default TLV Types
    _TLV_CODE_PRODUCT_NAME      = 0x21
    _TLV_CODE_PART_NUMBER       = 0x22
    _TLV_CODE_SERIAL_NUMBER     = 0x23
    _TLV_CODE_MAC_BASE          = 0x24
    _TLV_CODE_MANUF_DATE        = 0x25
    _TLV_CODE_DEVICE_VERSION    = 0x26
    _TLV_CODE_LABEL_REVISION    = 0x27
    _TLV_CODE_PLATFORM_NAME     = 0x28
    _TLV_CODE_ONIE_VERSION      = 0x29
    _TLV_CODE_MAC_SIZE          = 0x2A
    _TLV_CODE_MANUF_NAME        = 0x2B
    _TLV_CODE_MANUF_COUNTRY     = 0x2C
    _TLV_CODE_VENDOR_NAME       = 0x2D
    _TLV_CODE_DIAG_VERSION      = 0x2E
    _TLV_CODE_SERVICE_TAG       = 0x2F
    _TLV_CODE_VENDOR_EXT        = 0xFD
    _TLV_CODE_CRC_32            = 0xFE

    # By default disable the Quanta specific codes
    _TLV_CODE_QUANTA_MAGIC      = _TLV_CODE_UNDEFINED
    _TLV_CODE_QUANTA_CRC        = _TLV_CODE_UNDEFINED
    _TLV_CODE_QUANTA_CARD_TYPE  = _TLV_CODE_UNDEFINED
    _TLV_CODE_QUANTA_HW_VERSION = _TLV_CODE_UNDEFINED
    _TLV_CODE_QUANTA_SW_VERSION = _TLV_CODE_UNDEFINED
    _TLV_CODE_QUANTA_MANUF_DATE = _TLV_CODE_UNDEFINED
    _TLV_CODE_QUANTA_MODEL_NAME = _TLV_CODE_UNDEFINED

    # TLV Value Display Switch
    _TLV_DISPLAY_VENDOR_EXT     = False
    _TLV_NUM_VENDOR_EXT         = 0

    def __init__(self, path, start, status, ro, max_len=_TLV_INFO_MAX_LEN):
        super(TlvInfoDecoder, self).__init__(path,      \
                                             None,      \
                                             start,     \
                                             status,    \
                                             ro)
        self.eeprom_start = start
        self.eeprom_max_len = max_len

    def __print_db(self, db, code, num=0):
        if not num:
            field_name = db.hget('EEPROM_INFO|{}'.format(hex(code)), 'Name')
            if not field_name:
                pass
            else:
                field_len = db.hget('EEPROM_INFO|{}'.format(hex(code)), 'Len')
                field_value = db.hget('EEPROM_INFO|{}'.format(hex(code)), 'Value')
                print("%-20s 0x%02X %3s %s" % (field_name, code, field_len, field_value))
        else:
            for index in range(num):
                field_name = db.hget('EEPROM_INFO|{}'.format(hex(code)), 'Name_{}'.format(index))
                field_len = db.hget('EEPROM_INFO|{}'.format(hex(code)), 'Len_{}'.format(index))
                field_value = db.hget('EEPROM_INFO|{}'.format(hex(code)), 'Value_{}'.format(index))
                print("%-20s 0x%02X %3s %s" % (field_name, code, field_len, field_value))

    def decode_eeprom(self, e):
        '''
        Decode and print out the contents of the EEPROM.
        '''
        if self._TLV_HDR_ENABLED :
            if not self.is_valid_tlvinfo_header(e):
                print("EEPROM does not contain data in a valid TlvInfo format.")
                return

            print("TlvInfo Header:")
            print("   Id String:    %s" % (e[0:7],))
            print("   Version:      %d" % (ord(e[8]),))
            total_len = (ord(e[9]) << 8) | ord(e[10])
            print("   Total Length: %d" % (total_len,))
            tlv_index = self._TLV_INFO_HDR_LEN
            tlv_end   = self._TLV_INFO_HDR_LEN + total_len
        else :
            tlv_index = self.eeprom_start
            tlv_end   = self._TLV_INFO_MAX_LEN

        print("TLV Name             Code Len Value")
        print("-------------------- ---- --- -----")
        while (tlv_index + 2) < len(e) and tlv_index < tlv_end:
            if not self.is_valid_tlv(e[tlv_index:]):
                print("Invalid TLV field starting at EEPROM offset %d" % (tlv_index,))
                return
            tlv = e[tlv_index:tlv_index + 2 + ord(e[tlv_index + 1])]
            name, value = self.decoder(None, tlv)
            print("%-20s 0x%02X %3d %s" % (name, ord(tlv[0]), ord(tlv[1]), value))
            if ord(e[tlv_index]) == self._TLV_CODE_QUANTA_CRC or \
               ord(e[tlv_index]) == self._TLV_CODE_CRC_32:
                return
            tlv_index += ord(e[tlv_index+1]) + 2

    def set_eeprom(self, e, cmd_args):
        '''
        Returns the new contents of the EEPROM. If command line arguments are supplied,
        then those fields are overwritten or added to the existing EEPROM contents. If
        not command line arguments are supplied, the user is prompted for the contents
        of the EEPROM.
        '''
        new_tlvs = ""
        (crc_is_valid, crc) = self.is_checksum_valid(e)
        if crc_is_valid:
            if self._TLV_HDR_ENABLED:
                tlv_index = self._TLV_INFO_HDR_LEN
                tlv_end   = self._TLV_INFO_HDR_LEN + ((ord(e[9]) << 8) | ord(e[10]))
            else :
                tlv_index = self.eeprom_start
                tlv_end   = self._TLV_INFO_MAX_LEN

            while tlv_index < len(e) and \
                  tlv_index < tlv_end and \
                  self.is_valid_tlv(e[tlv_index:]) and \
                  ord(e[tlv_index]) != self._TLV_CODE_CRC_32 and \
                  ord(e[tlv_index]) != self._TLV_CODE_QUANTA_CRC:
                new_tlvs += e[tlv_index:tlv_index + 2 + ord(e[tlv_index + 1])]
                tlv_index += ord(e[tlv_index+1]) + 2

        if len(cmd_args):
            for arg_str in cmd_args:
                for arg in arg_str.split(','):
                    k, v = arg.split('=')
                    k = int(k.strip(), 0)
                    v = v.strip()
                    new_tlv = self.encoder((k,), v)
                    (tlv_found, index) = self.get_tlv_index(new_tlvs, k)
                    if tlv_found:
                        new_tlvs = new_tlvs[:index] + new_tlv + \
                                   new_tlvs[index + 2 + ord(new_tlvs[index + 1]):]
                    else:
                        new_tlvs += new_tlv

        else:
            action = "a"
            while action not in ['f', 'F']:

                action = raw_input("\n[a]dd, [m]odify, [d]elete, [f]inished: ")
                if action in ['a', 'A', 'm', 'M']:
                    code = raw_input("Enter a TLV type code: ")
                    code = int(code, 0)
                    value = raw_input("Enter the value: ")
                    new_tlv = self.encoder((code,), value)
                    (tlv_found, index) = self.get_tlv_index(new_tlvs, code)
                    if tlv_found:
                        new_tlvs = new_tlvs[:index] + new_tlv + \
                                   new_tlvs[index + 2 + ord(new_tlvs[index + 1]):]
                    else:
                        new_tlvs += new_tlv
                elif action in ['d', 'D']:
                    code = raw_input("Enter a TLV type code: ")
                    code = int(code, 0)
                    (tlv_found, index) = self.get_tlv_index(new_tlvs, code)
                    if tlv_found:
                        new_tlvs = new_tlvs[:index] + \
                                   new_tlvs[index + 2 + ord(new_tlvs[index + 1]):]
                elif action in ['f', 'F']:
                    pass
                else:
                    print("\nInvalid input, please enter 'a', 'm', 'd', or 'f'\n")

        if self._TLV_HDR_ENABLED:
            new_tlvs_len = len(new_tlvs) + 6
            new_e = self._TLV_INFO_ID_STRING + chr(self._TLV_INFO_VERSION) + \
                    chr((new_tlvs_len >> 8) & 0xFF) + \
                    chr(new_tlvs_len & 0xFF) + new_tlvs
        else:
            new_e = new_tlvs

        if self._TLV_CODE_CRC_32 != self._TLV_CODE_UNDEFINED:
            new_e = new_e + chr(self._TLV_CODE_CRC_32) + chr(4)
        elif self._TLV_CODE_QUANTA_CRC != self._TLV_CODE_UNDEFINED:
            new_e = new_e + chr(self._TLV_CODE_QUANTA_CRC) + chr(2)
        else:
            print("\nFailed to formulate new eeprom\n")
            exit
        new_e += self.encode_checksum(self.calculate_checksum(new_e))
        self.decode_eeprom(new_e)
        if len(new_e) > min(self._TLV_INFO_MAX_LEN, self.eeprom_max_len):
            sys.stderr.write("\nERROR: There is not enough room in the EEPROM to save data.\n")
            exit(1)
        return new_e

    def is_valid_tlvinfo_header(self, e):
        '''
        Perform sanity checks on the first 11 bytes of the TlvInfo EEPROM
        data passed in as a string.
            1. Large enough to hold the header
            2. First 8 bytes contain null-terminated ASCII string "TlvInfo"
            3. Version byte is 1
            4. Total length bytes contain value which is less than or equal
               to the allowed maximum (2048-11)
        '''
        return len(e) >= self._TLV_INFO_HDR_LEN and \
               e[0:8] == self._TLV_INFO_ID_STRING and \
               ord(e[8]) == self._TLV_INFO_VERSION and \
               ((ord(e[9]) << 8) | ord(e[10])) <= self._TLV_TOTAL_LEN_MAX

    def is_valid_tlv(self, e):
        '''
        Perform basic sanity checks on a TLV field. The TLV is in the string
        provided.
            1. The TLV is at least 2 bytes long
            2. The length byte contains a value which does not cause the value
               field to go beyond the length of the string.
        '''
        return (len(e) >= 2 and (2 + ord(e[1]) <= len(e)))

    def is_checksum_valid(self, e):
        '''
        Validate the checksum in the provided TlvInfo EEPROM data.
        '''
        if not self.is_valid_tlvinfo_header(e):
            return (False, 0)

        offset = self._TLV_INFO_HDR_LEN + ((ord(e[9]) << 8) | ord(e[10]))
        if len(e) < offset or \
           ord(e[offset-6]) != self._TLV_CODE_CRC_32 or \
           ord(e[offset-5]) != 4:
            return (False, 0)

        crc = self.calculate_checksum(e[:offset-4])
        tlv_crc = ord(e[offset-4]) << 24 | ord(e[offset-3]) << 16 | \
                  ord(e[offset-2]) <<  8 | ord(e[offset-1])
        if tlv_crc == crc:
            return(True, crc)

        return (False, crc)

    def read_eeprom(self):
        '''
        Read the eeprom contents. This is performed in two steps. First
        the 11 bytes of the TlvInfo structure (the header) are read and
        sanity checked. Then using the total length field in the header,
        the rest of the data is read from the EEPROM.
        '''
        offset = 0
        if self._TLV_HDR_ENABLED:
            h = self.read_eeprom_bytes(self._TLV_INFO_HDR_LEN)
            offset = self._TLV_INFO_HDR_LEN
            if len(h) != self._TLV_INFO_HDR_LEN:
                raise RuntimeError("expected to read %d bytes from %s, " \
                                   %(self._TLV_INFO_HDR_LEN, self.p) + \
                                   "but only read %d" %(len(h),))
            if not self.is_valid_tlvinfo_header(h):
                return h
            sizeof_tlvs = (ord(h[9]) << 8) | ord(h[10])
        else:
            h = ""
            sizeof_tlvs   = self._TLV_INFO_MAX_LEN

        t = self.read_eeprom_bytes(sizeof_tlvs, offset)
        if len(t) != sizeof_tlvs:
            raise RuntimeError("expected to read %d bytes from %s, " \
                               %(sizeof_tlvs, self.p) + \
                               "but only read %d" %(len(t)))
        return h + t

    def read_eeprom_db(self):
        '''
        Print out the contents of the EEPROM from database
        '''
        client = redis.Redis(db = STATE_DB_INDEX)
        db_state = client.hget('EEPROM_INFO|State', 'Initialized')
        if db_state != '1':
            return -1
        tlv_version = client.hget('EEPROM_INFO|TlvHeader', 'Version')
        if tlv_version:
            print("TlvInfo Header:")
            print("   Id String:    %s" % client.hget('EEPROM_INFO|TlvHeader', 'Id String'))
            print("   Version:      %s" % tlv_version)
            print("   Total Length: %s" % client.hget('EEPROM_INFO|TlvHeader', 'Total Length'))

        print("TLV Name             Code Len Value")
        print("-------------------- ---- --- -----")

        for index in range(self._TLV_CODE_PRODUCT_NAME, self._TLV_CODE_SERVICE_TAG + 1):
            self.__print_db(client, index)

        try:
            num_vendor_ext = int(client.hget('EEPROM_INFO|{}'.format(hex(self._TLV_CODE_VENDOR_EXT)), 'Num_vendor_ext'))
        except (ValueError, TypeError):
            pass
        else:
            self.__print_db(client, self._TLV_CODE_VENDOR_EXT, num_vendor_ext)

        self.__print_db(client, self._TLV_CODE_CRC_32)
        return 0

    def update_eeprom_db(self, e):
        '''
        Decode the contents of the EEPROM and update the contents to database
        '''
        client = redis.Redis(db=STATE_DB_INDEX)
        fvs = {}
        if self._TLV_HDR_ENABLED:
            if not self.is_valid_tlvinfo_header(e):
                print("EEPROM does not contain data in a valid TlvInfo format.")
                return -1
            total_len = (ord(e[9]) << 8) | ord(e[10])
            fvs['Id String'] = e[0:7]
            fvs['Version'] = ord(e[8])
            fvs['Total Length'] = total_len
            client.hmset("EEPROM_INFO|TlvHeader", fvs)
            fvs.clear()
            tlv_index = self._TLV_INFO_HDR_LEN
            tlv_end = self._TLV_INFO_HDR_LEN + total_len
        else:
            tlv_index = self.eeprom_start
            tlv_end = self._TLV_INFO_MAX_LEN

        while (tlv_index + 2) < len(e) and tlv_index < tlv_end:
            if not self.is_valid_tlv(e[tlv_index:]):
                break
            tlv = e[tlv_index:tlv_index + 2 + ord(e[tlv_index + 1])]
            tlv_code = ord(tlv[0])
            if tlv_code == self._TLV_CODE_VENDOR_EXT:
                vendor_index = str(self._TLV_NUM_VENDOR_EXT)
                fvs['Len_{}'.format(vendor_index)] = ord(tlv[1])
                fvs['Name_{}'.format(vendor_index)], fvs['Value_{}'.format(vendor_index)] = self.decoder(None, tlv)
                self._TLV_NUM_VENDOR_EXT += 1
            else:
                fvs['Len'] = ord(tlv[1])
                fvs['Name'], fvs['Value'] = self.decoder(None, tlv)
            client.hmset('EEPROM_INFO|{}'.format(hex(tlv_code)), fvs)
            fvs.clear()
            if ord(e[tlv_index]) == self._TLV_CODE_QUANTA_CRC or \
                    ord(e[tlv_index]) == self._TLV_CODE_CRC_32:
                break
            else:
                tlv_index += ord(e[tlv_index + 1]) + 2

        if self._TLV_NUM_VENDOR_EXT:
            fvs['Num_vendor_ext'] = self._TLV_NUM_VENDOR_EXT
            client.hmset('EEPROM_INFO|{}'.format(hex(self._TLV_CODE_VENDOR_EXT)), fvs)
            fvs.clear()

        fvs['Initialized'] = '1'
        client.hmset('EEPROM_INFO|State', fvs)
        return 0

    def get_tlv_field(self, e, code):
        '''
        Given an EEPROM string the TLV field for the provided code is
        returned. This routine validates the EEPROM data (checksum and
        other sanity checks) and then searches for a TLV field with the
        supplied type code. A tuple of two items is returned. The first
        item is a boolean indicating success and, if True, the second
        item is a 3 element list with the type (int), length (int),
        and value (string) of the requested TLV.
        '''
        (is_valid, valid_crc) = self.is_checksum_valid(e)
        if not is_valid:
            return (False, None)
        if self._TLV_HDR_ENABLED:
            tlv_index = self._TLV_INFO_HDR_LEN
            tlv_end = ((ord(e[9]) << 8) | ord(e[10])) + self._TLV_INFO_HDR_LEN
        else :
            tlv_index = self.eeprom_start
            tlv_end   = self._TLV_INFO_MAX_LEN
        while tlv_index < len(e) and tlv_index < tlv_end:
            if not self.is_valid_tlv(e[tlv_index:]):
                return (False, None)
            if ord(e[tlv_index]) == code:
                return (True, [ord(e[tlv_index]), ord(e[tlv_index+1]), \
                               e[tlv_index+2:tlv_index+2+ord(e[tlv_index+1])]])
            tlv_index += ord(e[tlv_index+1]) + 2
        return (False, None)

    def get_tlv_index(self, e, code):
        '''
        Given an EEPROM string with just TLV fields (no TlvInfo header)
        finds the index of the requested type code. This routine searches
        for a TLV field with the supplied type code. A tuple of two items
        is returned. The first item is a boolean indicating success and,
        if True, the second item is the index in the supplied EEPROM string
        of the matching type code.
        '''
        tlv_index = 0
        while tlv_index < len(e):
            if not self.is_valid_tlv(e[tlv_index:]):
                return (False, 0)
            if ord(e[tlv_index]) == code:
                return (True, tlv_index )
            tlv_index += ord(e[tlv_index+1]) + 2
        return (False, 0)

    def base_mac_addr(self, e):
        '''
        Returns the value field of the MAC #1 Base TLV formatted as a string
        of colon-separated hex digits.
        '''
        (is_valid, t) = self.get_tlv_field(e, self._TLV_CODE_MAC_BASE)
        if not is_valid or t[1] != 6:
            return super(TlvInfoDecoder, self).switchaddrstr(e)

        return ":".join([binascii.b2a_hex(T) for T in t[2]])

    def switchaddrrange(self, e):
        '''
        Returns the value field of the MAC #1 Size TLV formatted as a decimal
        string
        '''
        (is_valid, t) = self.get_tlv_field(e, self._TLV_CODE_MAC_SIZE)
        if not is_valid:
            return super(TlvInfoDecoder, self).switchaddrrange(e)

        return str((ord(t[2][0]) << 8) | ord(t[2][1]))

    def modelstr(self, e):
        '''
        Returns the value field of the Product Name TLV as a string
        '''
        (is_valid, t) = self.get_tlv_field(e, self._TLV_CODE_PRODUCT_NAME)
        if not is_valid:
            return super(TlvInfoDecoder, self).modelstr(e)

        return t[2]

    def serial_number_str(self, e):
        '''
        Returns the value field of the Serial Number TLV as a string
        '''
        valid, t = self.get_tlv_field(e, self._TLV_CODE_SERIAL_NUMBER)
        if not valid:
            return super(TlvInfoDecoder, self).serial_number_str(e)
        return t[2]

    def decoder(self, s, t):
        '''
        Return a string representing the contents of the TLV field. The format of
        the string is:
            1. The name of the field left justified in 20 characters
            2. The type code in hex right justified in 5 characters
            3. The length in decimal right justified in 4 characters
            4. The value, left justified in however many characters it takes
        The vailidity of EEPROM contents and the TLV field has been verified
        prior to calling this function. The 's' parameter is unused
        '''
        if ord(t[0]) == self._TLV_CODE_PRODUCT_NAME:
            name  = "Product Name"
            value = str(t[2:2 + ord(t[1])])
        elif ord(t[0]) == self._TLV_CODE_PART_NUMBER:
            name = "Part Number"
            value = t[2:2 + ord(t[1])]
        elif ord(t[0]) == self._TLV_CODE_SERIAL_NUMBER:
            name  = "Serial Number"
            value = t[2:2 + ord(t[1])]
        elif ord(t[0]) == self._TLV_CODE_MAC_BASE:
            name = "Base MAC Address"
            value = ":".join([binascii.b2a_hex(T) for T in t[2:8]]).upper()
        elif ord(t[0]) == self._TLV_CODE_MANUF_DATE:
            name = "Manufacture Date"
            value = t[2:2 + ord(t[1])]
        elif ord(t[0]) == self._TLV_CODE_DEVICE_VERSION:
            name  = "Device Version"
            value = str(ord(t[2]))
        elif ord(t[0]) == self._TLV_CODE_LABEL_REVISION:
            name  = "Label Revision"
            value = t[2:2 + ord(t[1])]
        elif ord(t[0]) == self._TLV_CODE_PLATFORM_NAME:
            name  = "Platform Name"
            value = t[2:2 + ord(t[1])]
        elif ord(t[0]) == self._TLV_CODE_ONIE_VERSION:
            name  = "ONIE Version"
            value = t[2:2 + ord(t[1])]
        elif ord(t[0]) == self._TLV_CODE_MAC_SIZE:
            name = "MAC Addresses"
            value = str((ord(t[2]) << 8) | ord(t[3]))
        elif ord(t[0]) == self._TLV_CODE_MANUF_NAME:
            name = "Manufacturer"
            value = t[2:2 + ord(t[1])]
        elif ord(t[0]) == self._TLV_CODE_MANUF_COUNTRY:
            name = "Manufacture Country"
            value = t[2:2 + ord(t[1])]
        elif ord(t[0]) == self._TLV_CODE_VENDOR_NAME:
            name = "Vendor Name"
            value = t[2:2 + ord(t[1])]
        elif ord(t[0]) == self._TLV_CODE_DIAG_VERSION:
            name = "Diag Version"
            value = t[2:2 + ord(t[1])]
        elif ord(t[0]) == self._TLV_CODE_SERVICE_TAG:
            name = "Service Tag"
            value = t[2:2 + ord(t[1])]
        elif ord(t[0]) == self._TLV_CODE_VENDOR_EXT:
            name = "Vendor Extension"
            value = ""
            if self._TLV_DISPLAY_VENDOR_EXT:
                for c in t[2:2 + ord(t[1])]:
                    value += "0x%02X " % (ord(c),)
        elif ord(t[0]) == self._TLV_CODE_CRC_32 and len(t) == 6:
            name = "CRC-32"
            value = "0x%08X" % (((ord(t[2]) << 24) | (ord(t[3]) << 16) | (ord(t[4]) << 8) | ord(t[5])),)
        # Quanta specific codes below here.
        # These decodes are lifted from their U-Boot codes
        elif ord(t[0]) == self._TLV_CODE_QUANTA_MAGIC and len(t) == 3:
            name  = "Magic Number"
            value = "0x%02X" % (ord(t[2]))
        elif ord(t[0]) == self._TLV_CODE_QUANTA_CRC and len(t) == 4:
            name = "QUANTA-CRC"
            value = "0x%04X" % ((ord(t[2]) << 8) + ord(t[3]))
        elif ord(t[0]) == self._TLV_CODE_QUANTA_CARD_TYPE and len(t) == 6:
            name = "Card Type"
            value = "0x%08X" % (((ord(t[2]) << 24) | (ord(t[3]) << 16) | (ord(t[4]) << 8) | ord(t[5])),)
        elif ord(t[0]) == self._TLV_CODE_QUANTA_HW_VERSION and len(t) == 6:
            name = "Hardware Version"
            value = "%d.%d" % (ord(t[2]), ord(t[3]))
        elif ord(t[0]) == self._TLV_CODE_QUANTA_SW_VERSION and len(t) == 6:
            name = "Software Version"
            value = "%d.%d.%d.%d" % ((ord(t[2]) >> 4), (ord(t[2]) & 0xF), (ord(t[3]) >> 4), (ord(t[3]) & 0xF))
        elif ord(t[0]) == self._TLV_CODE_QUANTA_MANUF_DATE and len(t) == 6:
            name = "Manufacture Date"
            value = "%04d/%d/%d" % (((ord(t[2]) << 8) | ord(t[3])), ord(t[4]), ord(t[5]))
        elif ord(t[0]) == self._TLV_CODE_QUANTA_MODEL_NAME:
            name  = "Model Name"
            value = t[2:2 + ord(t[1])]
        else:
            name = "Unknown"
            value = ""
            for c in t[2:2 + ord(t[1])]:
                value += "0x%02X " % (ord(c),)
        return name, value

    def encoder(self, I, v):
        '''
        Validate and encode the string 'v' into the TLV specified by 'I'.
        I[0] is the TLV code.
        '''
        try:
            if I[0] == self._TLV_CODE_PRODUCT_NAME   or \
               I[0] == self._TLV_CODE_PART_NUMBER    or \
               I[0] == self._TLV_CODE_SERIAL_NUMBER  or \
               I[0] == self._TLV_CODE_LABEL_REVISION or \
               I[0] == self._TLV_CODE_PLATFORM_NAME  or \
               I[0] == self._TLV_CODE_ONIE_VERSION   or \
               I[0] == self._TLV_CODE_MANUF_NAME     or \
               I[0] == self._TLV_CODE_VENDOR_NAME    or \
               I[0] == self._TLV_CODE_DIAG_VERSION   or \
               I[0] == self._TLV_CODE_SERVICE_TAG:
                errstr = "A string less than 256 characters"
                if len(v) > 255:
                    raise
                value = v
            elif I[0] == self._TLV_CODE_DEVICE_VERSION:
                errstr  = "A number between 0 and 255"
                num = int(v, 0)
                if num < 0 or num > 255:
                    raise
                value = chr(num)
            elif I[0] == self._TLV_CODE_MAC_SIZE:
                errstr  = "A number between 0 and 65535"
                num = int(v, 0)
                if num < 0 or num > 65535:
                    raise
                value = chr((num >> 8) & 0xFF) + chr(num & 0xFF)
            elif I[0] == self._TLV_CODE_MANUF_DATE:
                errstr = 'MM/DD/YYYY HH:MM:SS'
                date, time = v.split()
                mo, da, yr = [int(i) for i in date.split('/')]
                hr, mn, sc = [int(i) for i in time.split(':')]
                if len(v) < 19 or \
                   mo < 1 or mo > 12 or da < 1 or da > 31 or yr < 0 or yr > 9999 or \
                   hr < 0 or hr > 23 or mn < 0 or mn > 59 or sc < 0 or sc > 59:
                    raise
                value = v
            elif I[0] == self._TLV_CODE_MAC_BASE:
                errstr = 'XX:XX:XX:XX:XX:XX'
                mac_digits = v.split(':')
                if len(mac_digits) != 6:
                    raise
                value = ""
                for c in mac_digits:
                    value = value + chr(int(c, 16))
            elif I[0] == self._TLV_CODE_MANUF_COUNTRY:
                errstr = 'CC, a two character ISO 3166-1 alpha-2 country code'
                if len(v) < 2:
                    raise
                value = v[0:2]
            elif I[0] == self._TLV_CODE_CRC_32:
                value = ''
            # Disallow setting any Quanta specific codes
            elif I[0] == self._TLV_CODE_QUANTA_MAGIC      or \
                 I[0] == self._TLV_CODE_QUANTA_CARD_TYPE  or \
                 I[0] == self._TLV_CODE_QUANTA_HW_VERSION or \
                 I[0] == self._TLV_CODE_QUANTA_SW_VERSION or \
                 I[0] == self._TLV_CODE_QUANTA_MANUF_DATE or \
                 I[0] == self._TLV_CODE_QUANTA_MODEL_NAME:
                raise Exception('quanta-read-only')
            else:
                errstr = '0xXX ... A list of space-separated hexidecimal numbers'
                value = ""
                for c in v.split():
                    value += chr(int(c, 0))
        except Exception as inst:
            if (len(inst.args) > 0) and (inst.args[0] == 'quanta-read-only'):
                sys.stderr.write("Error: '" + "0x%02X" % (I[0],) + "' -- Unable to set the read-only Quanta codes.\n")
            else:
                sys.stderr.write("Error: '" + "0x%02X" % (I[0],) + "' correct format is " + errstr + "\n")
            exit(0)

        return chr(I[0]) + chr(len(value)) + value

    def is_checksum_field(self, I):
        return False

    def checksum_field_size(self):
        return 4

    def checksum_type(self):
        return 'crc32'<|MERGE_RESOLUTION|>--- conflicted
+++ resolved
@@ -20,12 +20,8 @@
     import optparse
     import os
     import sys
-<<<<<<< HEAD
+    import redis
     from . import eeprom_base    # Dot module supports both Python 2 and Python 3 using explicit relative import methods
-=======
-    import eeprom_base
->>>>>>> 579bfdeb
-    import redis
 except ImportError as e:
     raise ImportError (str(e) + "- required module not found")
 
