--- conflicted
+++ resolved
@@ -26,11 +26,9 @@
 
     _run_thermal_algorithm_at_boot_up = None
 
-<<<<<<< HEAD
     _interval = 60
-=======
+
     _running = True
->>>>>>> 1213d611
 
     @classmethod
     def initialize(cls):
