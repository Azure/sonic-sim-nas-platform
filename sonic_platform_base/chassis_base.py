--- conflicted
+++ resolved
@@ -109,18 +109,6 @@
         """
         raise NotImplementedError
 
-<<<<<<< HEAD
-    def is_modular_chassis(self):
-        """
-        Retrieves whether the sonic instance is part of modular chassis
-
-        Returns:
-            A bool value, should return False by default or for fixed-platforms.
-            Should return True for control-cards, line-cards etc running as part
-            of modular-chassis.
-        """
-        return False
-=======
     def get_supervisor_slot(self):
         """
         Retrieves the physical-slot of the supervisor-module in the modular
@@ -155,7 +143,17 @@
             module in the modular-chassis.
         """
         return NotImplementedError
->>>>>>> b37f1562
+
+    def is_modular_chassis(self):
+        """
+        Retrieves whether the sonic instance is part of modular chassis
+
+        Returns:
+            A bool value, should return False by default or for fixed-platforms.
+            Should return True for control-cards, line-cards etc running as part
+            of modular-chassis.
+        """
+        return False
 
     ##############################################
     # Component methods
